--- conflicted
+++ resolved
@@ -13,19 +13,11 @@
 safe-mix = { version = "1.0", default-features = false}
 serde = { version = "1.0", default-features = false }
 serde_derive = { version = "1.0", optional = true }
-<<<<<<< HEAD
-safe-mix = { version = "1.0", default-features = false}
-primitives = { package = "polkadot-primitives", path = "../primitives", default-features = false }
-polkadot-parachain = { path = "../parachain", default-features = false }
-codec = { package = "parity-scale-codec", version = "~1.0.0", default-features = false, features = ["derive"] }
-substrate-serializer = { git = "https://github.com/paritytech/substrate", default-features = false, branch = "polkadot-master" }
-=======
 
 babe-primitives = { package = "substrate-consensus-babe-primitives", git = "https://github.com/paritytech/substrate", default-features = false, branch = "polkadot-master" }
 client = { package = "substrate-client", git = "https://github.com/paritytech/substrate", default-features = false, branch = "polkadot-master" }
 inherents = { package = "substrate-inherents", git = "https://github.com/paritytech/substrate", default-features = false, branch = "polkadot-master" }
 offchain-primitives = { package = "substrate-offchain-primitives", git = "https://github.com/paritytech/substrate", default-features = false, branch = "polkadot-master" }
->>>>>>> 577a5a2d
 rstd = { package = "sr-std", git = "https://github.com/paritytech/substrate", default-features = false, branch = "polkadot-master" }
 sr-io = { git = "https://github.com/paritytech/substrate", default-features = false, branch = "polkadot-master" }
 sr-primitives = { git = "https://github.com/paritytech/substrate", default-features = false, branch = "polkadot-master" }
@@ -57,6 +49,7 @@
 treasury = { package = "srml-treasury", git = "https://github.com/paritytech/substrate", default-features = false, branch = "polkadot-master" }
 
 primitives = { package = "polkadot-primitives", path = "../primitives", default-features = false }
+polkadot-parachain = { path = "../parachain", default-features = false }
 
 [dev-dependencies]
 hex-literal = "0.2.0"
@@ -90,8 +83,8 @@
 	"authorship/std",
 	"balances/std",
 	"collective/std",
+	"elections/std",
 	"democracy/std",
-	"elections/std",
 	"executive/std",
 	"finality-tracker/std",
 	"grandpa/std",
