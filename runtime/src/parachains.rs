// Copyright 2017-2019 Parity Technologies (UK) Ltd.
// This file is part of Polkadot.

// Polkadot is free software: you can redistribute it and/or modify
// it under the terms of the GNU General Public License as published by
// the Free Software Foundation, either version 3 of the License, or
// (at your option) any later version.

// Polkadot is distributed in the hope that it will be useful,
// but WITHOUT ANY WARRANTY; without even the implied warranty of
// MERCHANTABILITY or FITNESS FOR A PARTICULAR PURPOSE.  See the
// GNU General Public License for more details.

// You should have received a copy of the GNU General Public License
// along with Polkadot.  If not, see <http://www.gnu.org/licenses/>.

//! Main parachains logic. For now this is just the determination of which validators do what.

use rstd::prelude::*;
use rstd::result;
use rstd::collections::btree_map::BTreeMap;
use codec::{Encode, Decode};
use srml_support::{decl_storage, decl_module, ensure};

<<<<<<< HEAD
use sr_primitives::traits::{Hash as HashT, BlakeTwo256, Saturating, One, AccountIdConversion};
=======
use sr_primitives::traits::{
	Hash as HashT, BlakeTwo256, Member, CheckedConversion, Saturating, One, Zero, Dispatchable,
};
>>>>>>> 577a5a2d
use sr_primitives::weights::SimpleDispatchInfo;
use primitives::{Hash, Balance, parachain::{
	self, Id as ParaId, Chain, DutyRoster, AttestedCandidate, Statement,
	ParachainDispatchOrigin, UpwardMessage, BlockIngressRoots, ValidatorId, ActiveParas, CollatorId
}};
use {system, session};
use srml_support::{
	StorageValue, StorageMap, Parameter, dispatch::Result,
	traits::{Currency, Get, WithdrawReason, ExistenceRequirement}
};

use inherents::{ProvideInherent, InherentData, RuntimeString, MakeFatalError, InherentIdentifier};

<<<<<<< HEAD
use system::ensure_none;
=======
#[cfg(any(feature = "std", test))]
use rstd::marker::PhantomData;

use system::{ensure_none, ensure_root};
>>>>>>> 577a5a2d
use crate::attestations::{self, IncludedBlocks};
use crate::registrar::Registrar;

// ranges for iteration of general block number don't work, so this
// is a utility to get around that.
struct BlockNumberRange<N> {
	low: N,
	high: N,
}

impl<N: Saturating + One + PartialOrd + PartialEq + Clone> Iterator for BlockNumberRange<N> {
	type Item = N;

	fn next(&mut self) -> Option<N> {
		if self.low >= self.high {
			return None
		}

		let item = self.low.clone();
		self.low = self.low.clone().saturating_add(One::one());
		Some(item)
	}
}

// creates a range iterator between `low` and `high`. `low` must be <= `high`.
fn number_range<N>(low: N, high: N) -> BlockNumberRange<N> {
	BlockNumberRange { low, high }
}

// wrapper trait because an associated type of `Currency<Self::AccountId,Balance=Balance>`
// doesn't work.`
pub trait ParachainCurrency<AccountId> {
	fn free_balance(para_id: ParaId) -> Balance;
	fn deduct(para_id: ParaId, amount: Balance) -> Result;
}

impl<AccountId, T: Currency<AccountId>> ParachainCurrency<AccountId> for T where
	T::Balance: From<Balance> + Into<Balance>,
	ParaId: AccountIdConversion<AccountId>,
{
	fn free_balance(para_id: ParaId) -> Balance {
		let para_account = para_id.into_account();
		T::free_balance(&para_account).into()
	}

	fn deduct(para_id: ParaId, amount: Balance) -> Result {
		let para_account = para_id.into_account();

		// burn the fee.
		let _ = T::withdraw(
			&para_account,
			amount.into(),
			WithdrawReason::Fee,
			ExistenceRequirement::KeepAlive,
		)?;

		Ok(())
	}
}

/// Interface to the persistent (stash) identities of the current validators.
pub struct ValidatorIdentities<T>(rstd::marker::PhantomData<T>);

impl<T: session::Trait> Get<Vec<T::ValidatorId>> for ValidatorIdentities<T> {
	fn get() -> Vec<T::ValidatorId> {
		<session::Module<T>>::validators()
	}
}

pub trait Trait: attestations::Trait {
	/// The outer origin type.
	type Origin: From<Origin> + From<system::RawOrigin<Self::AccountId>>;

	/// The outer call dispatch type.
	type Call: Parameter + Dispatchable<Origin=<Self as Trait>::Origin>;

	/// Some way of interacting with balances for fees.
	type ParachainCurrency: ParachainCurrency<Self::AccountId>;

	/// Means to determine what the current set of active parachains are.
	type ActiveParachains: ActiveParas;

	/// The way that we are able to register parachains.
	type Registrar: Registrar<Self::AccountId>;
}

/// Origin for the parachains module.
#[derive(PartialEq, Eq, Clone)]
#[cfg_attr(feature = "std", derive(Debug))]
pub enum Origin {
	/// It comes from a parachain.
	Parachain(ParaId),
}

// result of <NodeCodec<Blake2Hasher> as trie_db::NodeCodec<Blake2Hasher>>::hashed_null_node()
const EMPTY_TRIE_ROOT: [u8; 32] = [
	3, 23, 10, 46, 117, 151, 183, 183, 227, 216, 76, 5, 57, 29, 19, 154,
	98, 177, 87, 231, 135, 134, 216, 192, 130, 242, 157, 207, 76, 17, 19, 20
];

/// Total number of individual messages allowed in the parachain -> relay-chain message queue.
const MAX_QUEUE_COUNT: usize = 100;
/// Total size of messages allowed in the parachain -> relay-chain message queue before which no
/// further messages may be added to it. If it exceeds this then the queue may contain only a
/// single message.
const WATERMARK_QUEUE_SIZE: usize = 20000;

decl_storage! {
	trait Store for Module<T: Trait> as Parachains {
		/// All authorities' keys at the moment.
		pub Authorities get(authorities) config(authorities): Vec<ValidatorId>;
		/// The parachains registered at present.
		pub Code get(parachain_code): map ParaId => Option<Vec<u8>>;
		/// The heads of the parachains registered at present.
		pub Heads get(parachain_head): map ParaId => Option<Vec<u8>>;
		/// The watermark heights of the parachains registered at present.
		/// For every parachain, this is the block height from which all messages targeting
		/// that parachain have been processed. Can be `None` only if the parachain doesn't exist.
		pub Watermarks get(watermark): map ParaId => Option<T::BlockNumber>;

		/// Unrouted ingress. Maps (BlockNumber, to_chain) pairs to [(from_chain, egress_root)].
		///
		/// There may be an entry under (i, p) in this map for every i between the parachain's
		/// watermark and the current block.
		pub UnroutedIngress: map (T::BlockNumber, ParaId) => Option<Vec<(ParaId, Hash)>>;

		/// Messages ready to be dispatched onto the relay chain. It is subject to
		/// `MAX_MESSAGE_COUNT` and `WATERMARK_MESSAGE_SIZE`.
		pub RelayDispatchQueue: map ParaId => Vec<UpwardMessage>;
		/// Size of the dispatch queues. Separated from actual data in order to avoid costly
		/// decoding when checking receipt validity. First item in tuple is the count of messages
		///	second if the total length (in bytes) of the message payloads.
		pub RelayDispatchQueueSize: map ParaId => (u32, u32);

		/// The ordered list of ParaIds that have a `RelayDispatchQueue` entry.
		NeedsDispatch: Vec<ParaId>;

		// Did the parachain heads get updated in this block?
		DidUpdate: bool;
	}
}

<<<<<<< HEAD
=======
#[cfg(feature = "std")]
fn build<T: Trait>(config: &GenesisConfig<T>) {
	let mut p = config.parachains.clone();
	p.sort_unstable_by_key(|&(ref id, _, _)| *id);
	p.dedup_by_key(|&mut (ref id, _, _)| *id);

	let only_ids: Vec<ParaId> = p.iter().map(|&(ref id, _, _)| id).cloned().collect();

	Parachains::put(&only_ids);

	for (id, code, genesis) in p {
		// no ingress -- a chain cannot be routed to until it is live.
		Code::insert(&id, &code);
		Heads::insert(&id, &genesis);
		<Watermarks<T>>::insert(&id, &sr_primitives::traits::Zero::zero());
	}
}

>>>>>>> 577a5a2d
decl_module! {
	/// Parachains module.
	pub struct Module<T: Trait> for enum Call where origin: <T as system::Trait>::Origin {
		/// Provide candidate receipts for parachains, in ascending order by id.
		#[weight = SimpleDispatchInfo::FixedNormal(1_000_000)]
		fn set_heads(origin, heads: Vec<AttestedCandidate>) -> Result {
			ensure_none(origin)?;
			ensure!(!<DidUpdate>::exists(), "Parachain heads must be updated only once in the block");

			let mut active_parachains = Self::active_parachains();
			active_parachains.sort_by_key(|&(ref id, _)| *id);

			// TODO: verify that the heads each come from the right collator, if one is specified.
			let parachain_count = active_parachains.len();
			ensure!(heads.len() <= parachain_count, "Too many parachain candidates");

			if !active_parachains.is_empty() {
				// perform integrity checks before writing to storage.
				{
					let mut last_id = None;

					let mut iter = active_parachains.iter();
					for head in &heads {
						let id = head.parachain_index();
						// proposed heads must be ascending order by parachain ID without duplicate.
						ensure!(
							last_id.as_ref().map_or(true, |x| x < &id),
							"candidate out of order"
						);

						// must be unknown since active parachains are always sorted.
						let (_, maybe_required_collator) = iter.find(|para| para.0 == id)
							.ok_or("candidate for unregistered parachain {}")?;

						if let Some(required_collator) = maybe_required_collator {
							ensure!(required_collator == &head.candidate.collator, "invalid collator");
						}

						Self::check_upward_messages(
							id,
							&head.candidate.upward_messages,
							MAX_QUEUE_COUNT,
							WATERMARK_QUEUE_SIZE,
						)?;
						Self::check_egress_queue_roots(&head, &active_parachains)?;

						last_id = Some(head.parachain_index());
					}
				}

				let para_blocks = Self::check_candidates(&heads, &active_parachains)?;
				let current_number = <system::Module<T>>::block_number();

				<attestations::Module<T>>::note_included(&heads, para_blocks);

				Self::update_routing(
					current_number,
					&heads,
				);

				Self::dispatch_upward_messages(
					MAX_QUEUE_COUNT,
					WATERMARK_QUEUE_SIZE,
					Self::dispatch_message,
				);
			}

			<DidUpdate>::put(true);

			Ok(())
		}

		fn on_finalize(_n: T::BlockNumber) {
			assert!(<Self as Store>::DidUpdate::take(), "Parachain heads must be updated once in the block");
		}
	}
}

fn majority_of(list_len: usize) -> usize {
	list_len / 2 + list_len % 2
}

fn localized_payload(statement: Statement, parent_hash: ::primitives::Hash) -> Vec<u8> {
	let mut encoded = statement.encode();
	encoded.extend(parent_hash.as_ref());
	encoded
}

impl<T: Trait> Module<T> {
	/// Initialize the state of a new parachain/parathread.
	pub fn initialize_para(
		id: ParaId,
		code: Vec<u8>,
		initial_head_data: Vec<u8>,
	) {
		<Code>::insert(id, code);
		<Heads>::insert(id, initial_head_data);

		// Because there are no ordering guarantees that inherents
		// are applied before regular transactions, a parachain candidate could
		// be registered before the `UpdateHeads` inherent is processed. If so, messages
		// could be sent to a parachain in the block it is registered.
		<Watermarks<T>>::insert(id, <system::Module<T>>::block_number().saturating_sub(One::one()));
	}

	pub fn cleanup_para(
		id: ParaId,
	) {
		<Code>::remove(id);
		<Heads>::remove(id);

		let watermark = <Watermarks<T>>::take(id);

		// clear all routing entries _to_. But not those _from_.
		if let Some(watermark) = watermark {
			let now = <system::Module<T>>::block_number();

			// iterate over all blocks between watermark and now + 1 (since messages might
			// have already been sent to `id` in this block.
			for unrouted_block in number_range(watermark, now).map(|n| n.saturating_add(One::one())) {
				<UnroutedIngress<T>>::remove(&(unrouted_block, id));
			}
		}
	}

	/// Dispatch some messages from a parachain.
	fn dispatch_message(
		id: ParaId,
		origin: ParachainDispatchOrigin,
		data: &[u8],
	) {
		if let Ok(message_call) = <T as Trait>::Call::decode(&mut &data[..]) {
			let origin: <T as Trait>::Origin = match origin {
				ParachainDispatchOrigin::Signed =>
					system::RawOrigin::Signed(id.into_account()).into(),
				ParachainDispatchOrigin::Parachain =>
					Origin::Parachain(id).into(),
				ParachainDispatchOrigin::Root =>
					system::RawOrigin::Root.into(),
			};
			let _ok = message_call.dispatch(origin).is_ok();
			// Not much to do with the result as it is. It's up to the parachain to ensure that the
			// message makes sense.
		}
	}

	/// Ensure all is well with the upward messages.
	fn check_upward_messages(
		id: ParaId,
		upward_messages: &[UpwardMessage],
		max_queue_count: usize,
		watermark_queue_size: usize,
	) -> Result {
		// Either there are no more messages to add...
		if !upward_messages.is_empty() {
			let (count, size) = <RelayDispatchQueueSize>::get(id);
			ensure!(
				// ...or we are appending one message onto an empty queue...
				upward_messages.len() + count as usize == 1
				// ...or...
				|| (
					// ...the total messages in the queue ends up being no greater than the
					// limit...
					upward_messages.len() + count as usize <= max_queue_count
				&&
					// ...and the total size of the payloads in the queue ends up being no
					// greater than the limit.
					upward_messages.iter()
						.fold(size as usize, |a, x| a + x.data.len())
					<= watermark_queue_size
				),
				"Messages added when queue full"
			);
			if !id.is_system() {
				for m in upward_messages.iter() {
					ensure!(m.origin != ParachainDispatchOrigin::Root, "bad message origin");
				}
			}
		}
		Ok(())
	}

	/// Update routing information from the parachain heads. This queues upwards
	/// messages to the relay chain as well.
	fn update_routing(
		now: T::BlockNumber,
		heads: &[AttestedCandidate],
	) {
		// TODO: per-chain watermark
		// https://github.com/paritytech/polkadot/issues/286
		let watermark = now.saturating_sub(One::one());

		let mut ingress_update = BTreeMap::new();

		// we sort them in order to provide a fast lookup to ensure we can avoid duplicates in the
		// needs_dispatch queue.
		let mut ordered_needs_dispatch = NeedsDispatch::get();
		ordered_needs_dispatch.sort_unstable();

		for head in heads.iter() {
			let id = head.parachain_index();
			<Heads>::insert(id, &head.candidate.head_data.0);

			let last_watermark = <Watermarks<T>>::mutate(id, |mark| {
				rstd::mem::replace(mark, Some(watermark))
			});

			if let Some(last_watermark) = last_watermark {
				// Discard routed ingress.
				for routed_height in number_range(last_watermark, watermark) {
					<UnroutedIngress<T>>::remove(&(routed_height, id));
				}
			}

			// place our egress root to `to` into the ingress table for (now, `to`).
			for &(to, root) in &head.candidate.egress_queue_roots {
				ingress_update.entry(to).or_insert_with(Vec::new).push((id, root));
			}

			// Queue up upwards messages (from parachains to relay chain).
			Self::queue_upward_messages(
				id,
				&head.candidate.upward_messages,
				&ordered_needs_dispatch[..]
			);
		}

		// apply the ingress update.
		for (to, ingress_roots) in ingress_update {
			<UnroutedIngress<T>>::insert((now, to), ingress_roots);
		}
	}

	/// Place any new upward messages into our queue for later dispatch.
	fn queue_upward_messages(
		id: ParaId,
		upward_messages: &[UpwardMessage],
		ordered_needs_dispatch: &[ParaId],
	) {
		if !upward_messages.is_empty() {
			<RelayDispatchQueueSize>::mutate(id, |&mut(ref mut count, ref mut len)| {
				*count += upward_messages.len() as u32;
				*len += upward_messages.iter()
					.fold(0, |a, x| a + x.data.len()) as u32;
			});
			// Should never be able to fail assuming our state is uncorrupted, but best not
			// to panic, even if it does.
			let _ = RelayDispatchQueue::append(id, upward_messages);
			if ordered_needs_dispatch.binary_search(&id).is_err() {
				// same.
				let _ = NeedsDispatch::append(&[id]);
			}
		}
	}

	/// Simple FIFO dispatcher.
	fn dispatch_upward_messages(
		max_queue_count: usize,
		watermark_queue_size: usize,
		mut dispatch_message: impl FnMut(ParaId, ParachainDispatchOrigin, &[u8]),
	) {
		let queueds = NeedsDispatch::get();
		let mut drained_count = 0usize;
		let mut dispatched_count = 0usize;
		let mut dispatched_size = 0usize;
		for id in queueds.iter() {
			drained_count += 1;

			let (count, size) = <RelayDispatchQueueSize>::get(id);
			let count = count as usize;
			let size = size as usize;
			if dispatched_count == 0 || (
				dispatched_count + count <= max_queue_count
					&& dispatched_size + size <= watermark_queue_size
			) {
				if count > 0 {
					// still dispatching messages...
					RelayDispatchQueueSize::remove(id);
					let messages = RelayDispatchQueue::take(id);
					for UpwardMessage { origin, data } in messages.into_iter() {
						dispatch_message(*id, origin, &data);
					}
					dispatched_count += count;
					dispatched_size += size;
					if dispatched_count >= max_queue_count
						|| dispatched_size >= watermark_queue_size
					{
						break
					}
				}
			}
		}
		NeedsDispatch::put_ref(&queueds[drained_count..]);
	}

	/// Calculate the current block's duty roster using system's random seed.
	/// Returns the duty roster along with the random seed.
	pub fn calculate_duty_roster() -> (DutyRoster, [u8; 32]) {
		let parachains = Self::active_parachains();
		let parachain_count = parachains.len();

		// TODO: use decode length. substrate #2794
		let validator_count = Self::authorities().len();
		let validators_per_parachain =
			if parachain_count == 0 {
				0
			} else {
				(validator_count - 1) / parachain_count
			};

		let mut roles_val = (0..validator_count).map(|i| match i {
			i if i < parachain_count * validators_per_parachain => {
				let idx = i / validators_per_parachain;
				Chain::Parachain(parachains[idx].0.clone())
			}
			_ => Chain::Relay,
		}).collect::<Vec<_>>();

		let mut seed = {
			let phrase = b"validator_role_pairs";
			let seed = system::Module::<T>::random(&phrase[..]);
			let seed_len = seed.as_ref().len();
			let needed_bytes = validator_count * 4;

			// hash only the needed bits of the random seed.
			// if earlier bits are influencable, they will not factor into
			// the seed used here.
			let seed_off = if needed_bytes >= seed_len {
				0
			} else {
				seed_len - needed_bytes
			};

			BlakeTwo256::hash(&seed.as_ref()[seed_off..])
		};

		let orig_seed = seed.clone().to_fixed_bytes();

		// shuffle
		for i in 0..(validator_count.saturating_sub(1)) {
			// 4 bytes of entropy used per cycle, 32 bytes entropy per hash
			let offset = (i * 4 % 32) as usize;

			// number of roles remaining to select from.
			let remaining = rstd::cmp::max(1, (validator_count - i) as usize);

			// 8 32-bit ints per 256-bit seed.
			let val_index = u32::decode(&mut &seed[offset..offset + 4])
				.expect("using 4 bytes for a 32-bit quantity") as usize % remaining;

			if offset == 28 {
				// into the last 4 bytes - rehash to gather new entropy
				seed = BlakeTwo256::hash(seed.as_ref());
			}

			// exchange last item with randomly chosen first.
			roles_val.swap(remaining - 1, val_index);
		}

		(DutyRoster { validator_duty: roles_val, }, orig_seed)
	}

	/// Calculate the ingress to a specific parachain.
	/// If `since` is provided, only messages since (including those in) that block
	/// will be included.
	/// Complexity: O(n) in the number of blocks since the supplied block.
	/// invoked off-chain.
	///
	/// Yields a structure containing all unrouted ingress to the parachain.
	pub fn ingress(to: ParaId, since: Option<T::BlockNumber>) -> Option<Vec<(T::BlockNumber, BlockIngressRoots)>> {
		let watermark = <Watermarks<T>>::get(to)?;
		let now = <system::Module<T>>::block_number();

		let watermark_since = watermark.saturating_add(One::one());
		let since = rstd::cmp::max(since.unwrap_or(Zero::zero()), watermark_since);
		if since > now {
			return Some(Vec::new());
		}

		Some(number_range(since, now)
			.filter_map(|unrouted_height| {
				<UnroutedIngress<T>>::get(&(unrouted_height, to)).map(|roots| {
					(unrouted_height, BlockIngressRoots(roots))
				})
			})
			.collect())
	}

	/// Get the parachain status necessary for validation.
	pub fn parachain_status(id: &parachain::Id) -> Option<parachain::Status> {
		let balance = T::ParachainCurrency::free_balance(*id);
		Self::parachain_head(id).map(|head_data| parachain::Status {
			head_data: parachain::HeadData(head_data),
			balance,
			// TODO: https://github.com/paritytech/polkadot/issues/92
			// plug in some real values here. most likely governable.
			fee_schedule: parachain::FeeSchedule {
				base: 0,
				per_byte: 0,
			}
		})
	}

	/// Get the currently active set of parachains.
	fn active_parachains() -> Vec<(ParaId, Option<CollatorId>)> {
		T::ActiveParachains::active_paras()
	}

	fn check_egress_queue_roots(
		head: &AttestedCandidate,
		active_parachains: &[(ParaId, Option<CollatorId>)]
	) -> Result {
		let mut last_egress_id = None;
		let mut iter = active_parachains.iter().map(|x| x.0);
		for (egress_para_id, root) in &head.candidate.egress_queue_roots {
			// egress routes should be ascending order by parachain ID without duplicate.
			ensure!(
				last_egress_id.as_ref().map_or(true, |x| x < &egress_para_id),
				"Egress routes out of order by ID"
			);

			// a parachain can't route to self
			ensure!(
				*egress_para_id != head.candidate.parachain_index,
				"Parachain routing to self"
			);

			// no empty trie roots
			ensure!(
				*root != EMPTY_TRIE_ROOT.into(),
				"Empty trie root included"
			);

			// can't route to a parachain which doesn't exist
			ensure!(
				iter.find(|x| x == egress_para_id).is_some(),
				"Routing to non-existent parachain"
			);

			last_egress_id = Some(egress_para_id)
		}
		Ok(())
	}

	// check the attestations on these candidates. The candidates should have been checked
	// that each candidates' chain ID is valid.
	fn check_candidates(
		attested_candidates: &[AttestedCandidate],
		active_parachains: &[(ParaId, Option<CollatorId>)]
	) -> rstd::result::Result<IncludedBlocks<T>, &'static str>
	{
		use primitives::parachain::ValidityAttestation;
		use sr_primitives::traits::AppVerify;

		// returns groups of slices that have the same chain ID.
		// assumes the inner slice is sorted by id.
		struct GroupedDutyIter<'a> {
			next_idx: usize,
			inner: &'a [(usize, ParaId)],
		}

		impl<'a> GroupedDutyIter<'a> {
			fn new(inner: &'a [(usize, ParaId)]) -> Self {
				GroupedDutyIter { next_idx: 0, inner }
			}

			fn group_for(&mut self, wanted_id: ParaId) -> Option<&'a [(usize, ParaId)]> {
				while let Some((id, keys)) = self.next() {
					if wanted_id == id {
						return Some(keys)
					}
				}

				None
			}
		}

		impl<'a> Iterator for GroupedDutyIter<'a> {
			type Item = (ParaId, &'a [(usize, ParaId)]);

			fn next(&mut self) -> Option<Self::Item> {
				if self.next_idx == self.inner.len() { return None }
				let start_idx = self.next_idx;
				self.next_idx += 1;
				let start_id = self.inner[start_idx].1;

				while self.inner.get(self.next_idx).map_or(false, |&(_, ref id)| id == &start_id) {
					self.next_idx += 1;
				}

				Some((start_id, &self.inner[start_idx..self.next_idx]))
			}
		}

		let authorities = Self::authorities();
		let (duty_roster, random_seed) = Self::calculate_duty_roster();

		// convert a duty roster, which is originally a Vec<Chain>, where each
		// item corresponds to the same position in the session keys, into
		// a list containing (index, parachain duty) where indices are into the session keys.
		// this list is sorted ascending by parachain duty, just like the
		// parachain candidates are.
		let make_sorted_duties = |duty: &[Chain]| {
			let mut sorted_duties = Vec::with_capacity(duty.len());
			for (val_idx, duty) in duty.iter().enumerate() {
				let id = match duty {
					Chain::Relay => continue,
					Chain::Parachain(id) => id,
				};

				let idx = sorted_duties.binary_search_by_key(&id, |&(_, ref id)| id)
					.unwrap_or_else(|idx| idx);

				sorted_duties.insert(idx, (val_idx, *id));
			}

			sorted_duties
		};

		let sorted_validators = make_sorted_duties(&duty_roster.validator_duty);

		let parent_hash = super::System::parent_hash();
		let localized_payload = |statement: Statement| localized_payload(statement, parent_hash);

		let mut validator_groups = GroupedDutyIter::new(&sorted_validators[..]);

		let mut para_block_hashes = Vec::new();
		for candidate in attested_candidates {
			let para_id = candidate.parachain_index();
			let validator_group = validator_groups.group_for(para_id)
				.ok_or("no validator group for parachain")?;

			ensure!(
				candidate.validity_votes.len() >= majority_of(validator_group.len()),
				"Not enough validity attestations"
			);

			ensure!(
				candidate.validity_votes.len() <= authorities.len(),
				"The number of attestations exceeds the number of authorities"
			);

			let fees = candidate.candidate().fees;
			T::ParachainCurrency::deduct(para_id, fees)?;

			let mut candidate_hash = None;
			let mut encoded_implicit = None;
			let mut encoded_explicit = None;

			let mut expected_votes_len = 0;
			for (vote_index, (auth_index, _)) in candidate.validator_indices
				.iter()
				.enumerate()
				.filter(|(_, bit)| *bit)
				.enumerate()
			{
				let validity_attestation = match candidate.validity_votes.get(vote_index) {
					None => return Err("Not enough validity votes"),
					Some(v) => {
						expected_votes_len = vote_index + 1;
						v
					}
				};

				if validator_group.iter().find(|&(idx, _)| *idx == auth_index).is_none() {
					return Err("Attesting validator not on this chain's validation duty.");
				}

				let (payload, sig) = match validity_attestation {
					ValidityAttestation::Implicit(sig) => {
						let payload = encoded_implicit.get_or_insert_with(|| localized_payload(
							Statement::Candidate(candidate.candidate.clone()),
						));

						(payload, sig)
					}
					ValidityAttestation::Explicit(sig) => {
						let hash = candidate_hash
							.get_or_insert_with(|| candidate.candidate.hash())
							.clone();

						let payload = encoded_explicit.get_or_insert_with(|| localized_payload(
							Statement::Valid(hash),
						));

						(payload, sig)
					}
				};

				ensure!(
					sig.verify(&payload[..], &authorities[auth_index]),
					"Candidate validity attestation signature is bad."
				);
			}

			para_block_hashes.push(candidate_hash.unwrap_or_else(|| candidate.candidate().hash()));

		ensure!(
				candidate.validity_votes.len() == expected_votes_len,
				"Extra untagged validity votes along with candidate"
			);
		}

		Ok(IncludedBlocks {
			actual_number: <system::Module<T>>::block_number(),
			session: <session::Module<T>>::current_index(),
			random_seed,
			active_parachains: active_parachains.iter().map(|x| x.0).collect(),
			para_blocks: para_block_hashes,
		})
	}

/*
	// TODO: Consider integrating if needed. (https://github.com/paritytech/polkadot/issues/223)
	/// Extract the parachain heads from the block.
	pub fn parachain_heads(&self) -> &[CandidateReceipt] {
		let x = self.inner.extrinsics.get(PARACHAINS_SET_POSITION as usize).and_then(|xt| match xt.function {
			Call::Parachains(ParachainsCall::set_heads(ref x)) => Some(&x[..]),
			_ => None
		});

		match x {
			Some(x) => x,
			None => panic!("Invalid polkadot block asserted at {:?}", self.file_line),
		}
	}
*/
}

impl<T: Trait> session::OneSessionHandler<T::AccountId> for Module<T> {
	type Key = ValidatorId;

	fn on_genesis_session<'a, I: 'a>(validators: I)
		where I: Iterator<Item=(&'a T::AccountId, Self::Key)>
	{
		<Self as Store>::Authorities::put(&validators.map(|(_, key)| key).collect::<Vec<_>>())
	}

	fn on_new_session<'a, I: 'a>(changed: bool, validators: I, _queued: I)
		where I: Iterator<Item=(&'a T::AccountId, Self::Key)>
	{
		if changed {
			Self::on_genesis_session(validators)
		}
	}

	fn on_disabled(_i: usize) { }
}

/// An identifier for inherent data that provides new minimally-attested
/// parachain heads.
pub const NEW_HEADS_IDENTIFIER: InherentIdentifier = *b"newheads";

pub type InherentType = Vec<AttestedCandidate>;

impl<T: Trait> ProvideInherent for Module<T> {
	type Call = Call<T>;
	type Error = MakeFatalError<RuntimeString>;
	const INHERENT_IDENTIFIER: InherentIdentifier = NEW_HEADS_IDENTIFIER;

	fn create_inherent(data: &InherentData) -> Option<Self::Call> {
		let data = data.get_data::<InherentType>(&NEW_HEADS_IDENTIFIER)
			.expect("Parachain heads could not be decoded.")
			.expect("No parachain heads found in inherent data.");

		Some(Call::set_heads(data))
	}
}

/// Ensure that the origin `o` represents a parachain.
/// Returns `Ok` with the parachain ID that effected the extrinsic or an `Err` otherwise.
pub fn ensure_parachain<OuterOrigin>(o: OuterOrigin) -> result::Result<ParaId, &'static str>
	where OuterOrigin: Into<result::Result<Origin, OuterOrigin>>
{
	match o.into() {
		Ok(Origin::Parachain(id)) => Ok(id),
		_ => Err("bad origin: expected to be a parachain origin"),
	}
}

#[cfg(test)]
mod tests {
	use super::*;
	use super::Call as ParachainsCall;
	use bitvec::{bitvec, vec::BitVec};
	use sr_io::{TestExternalities, with_externalities};
	use substrate_primitives::{H256, Blake2Hasher};
	use substrate_trie::NodeCodec;
	use sr_primitives::{
		Perbill,
		traits::{BlakeTwo256, IdentityLookup, ConvertInto, OnInitialize, OnFinalize},
		testing::{UintAuthorityId, Header},
	};
	use primitives::{
		parachain::{CandidateReceipt, HeadData, ValidityAttestation, ValidatorId, Info as ParaInfo, Scheduling},
		BlockNumber,
	};
	use crate::constants::time::*;
	use keyring::Sr25519Keyring;
	use srml_support::{
		impl_outer_origin, impl_outer_dispatch, assert_ok, assert_err, parameter_types,
	};
	use crate::parachains;
	use crate::registrar;
	use crate::slots;

	impl_outer_origin! {
		pub enum Origin for Test {
			parachains
		}
	}

	impl_outer_dispatch! {
		pub enum Call for Test where origin: Origin {
			parachains::Parachains,
		}
	}

	#[derive(Clone, Eq, PartialEq)]
	pub struct Test;
	parameter_types! {
		pub const BlockHashCount: u32 = 250;
		pub const MaximumBlockWeight: u32 = 4 * 1024 * 1024;
		pub const MaximumBlockLength: u32 = 4 * 1024 * 1024;
		pub const AvailableBlockRatio: Perbill = Perbill::from_percent(75);
	}
	impl system::Trait for Test {
		type Origin = Origin;
		type Call = Call;
		type Index = u64;
		type BlockNumber = u64;
		type Hash = H256;
		type Hashing = BlakeTwo256;
		type AccountId = u64;
		type Lookup = IdentityLookup<u64>;
		type Header = Header;
		type WeightMultiplierUpdate = ();
		type Event = ();
		type BlockHashCount = BlockHashCount;
		type MaximumBlockWeight = MaximumBlockWeight;
		type MaximumBlockLength = MaximumBlockLength;
		type AvailableBlockRatio = AvailableBlockRatio;
		type Version = ();
	}

	parameter_types! {
		pub const Period: BlockNumber = 1;
		pub const Offset: BlockNumber = 0;
	}

	impl session::Trait for Test {
		type OnSessionEnding = ();
		type Keys = UintAuthorityId;
		type ShouldEndSession = session::PeriodicSessions<Period, Offset>;
		type SessionHandler = ();
		type Event = ();
		type SelectInitialValidators = staking::Module<Self>;
		type ValidatorId = u64;
		type ValidatorIdOf = staking::StashOf<Self>;
	}

	impl session::historical::Trait for Test {
		type FullIdentification = staking::Exposure<u64, Balance>;
		type FullIdentificationOf = staking::ExposureOf<Self>;
	}

	parameter_types! {
		pub const MinimumPeriod: u64 = 3;
	}
	impl timestamp::Trait for Test {
		type Moment = u64;
		type OnTimestampSet = ();
		type MinimumPeriod = MinimumPeriod;
	}

	parameter_types! {
		pub const EpochDuration: u64 = EPOCH_DURATION_IN_BLOCKS as u64;
		pub const ExpectedBlockTime: u64 = MILLISECS_PER_BLOCK;
	}

	impl babe::Trait for Test {
		type EpochDuration = EpochDuration;
		type ExpectedBlockTime = ExpectedBlockTime;
	}

	parameter_types! {
		pub const ExistentialDeposit: Balance = 0;
		pub const TransferFee: Balance = 0;
		pub const CreationFee: Balance = 0;
		pub const TransactionBaseFee: Balance = 0;
		pub const TransactionByteFee: Balance = 0;
	}

	impl balances::Trait for Test {
		type Balance = Balance;
		type OnFreeBalanceZero = ();
		type OnNewAccount = ();
		type Event = ();
		type TransactionPayment = ();
		type DustRemoval = ();
		type TransferPayment = ();
		type ExistentialDeposit = ExistentialDeposit;
		type TransferFee = TransferFee;
		type CreationFee = CreationFee;
		type TransactionBaseFee = TransactionBaseFee;
		type TransactionByteFee = TransactionByteFee;
		type WeightToFee = ConvertInto;
	}

	parameter_types! {
		pub const SessionsPerEra: sr_staking_primitives::SessionIndex = 6;
		pub const BondingDuration: staking::EraIndex = 28;
		pub const AttestationPeriod: BlockNumber = 100;
	}

	impl staking::Trait for Test {
		type OnRewardMinted = ();
		type CurrencyToVote = ();
		type Event = ();
		type Currency = balances::Module<Test>;
		type Slash = ();
		type Reward = ();
		type SessionsPerEra = SessionsPerEra;
		type BondingDuration = BondingDuration;
		type SessionInterface = Self;
		type Time = timestamp::Module<Test>;
	}

	impl attestations::Trait for Test {
		type AttestationPeriod = AttestationPeriod;
		type ValidatorIdentities = ValidatorIdentities<Test>;
		type RewardAttestation = ();
	}

	parameter_types!{
		pub const LeasePeriod: u64 = 10;
		pub const EndingPeriod: u64 = 3;
	}

	impl slots::Trait for Test {
		type Event = ();
		type Currency = balances::Module<Test>;
		type Parachains = registrar::Module<Test>;
		type EndingPeriod = EndingPeriod;
		type LeasePeriod = LeasePeriod;
	}

	parameter_types! {
		pub const ParathreadDeposit: Balance = 10;
	}

	impl registrar::Trait for Test {
		type Event = ();
		type Origin = Origin;
		type Currency = balances::Module<Test>;
		type ParathreadDeposit = ParathreadDeposit;
		type OnSwap = slots::Module<Test>;
	}

	impl Trait for Test {
		type Origin = Origin;
		type Call = Call;
		type ParachainCurrency = balances::Module<Test>;
		type ActiveParachains = registrar::Module<Test>;
		type Registrar = registrar::Module<Test>;
	}

	type Parachains = Module<Test>;
	type System = system::Module<Test>;
	type Registrar = registrar::Module<Test>;

	fn new_test_ext(parachains: Vec<(ParaId, Vec<u8>, Vec<u8>)>) -> TestExternalities<Blake2Hasher> {
		use staking::StakerStatus;
		use babe::AuthorityId as BabeAuthorityId;

		let mut t = system::GenesisConfig::default().build_storage::<Test>().unwrap();

		let authority_keys = [
			Sr25519Keyring::Alice,
			Sr25519Keyring::Bob,
			Sr25519Keyring::Charlie,
			Sr25519Keyring::Dave,
			Sr25519Keyring::Eve,
			Sr25519Keyring::Ferdie,
			Sr25519Keyring::One,
			Sr25519Keyring::Two,
		];

		// stashes are the index.
		let session_keys: Vec<_> = authority_keys.iter().enumerate()
			.map(|(i, _k)| (i as u64, UintAuthorityId(i as u64)))
			.collect();

		let authorities: Vec<_> = authority_keys.iter().map(|k| ValidatorId::from(k.public())).collect();
		let babe_authorities: Vec<_> = authority_keys.iter()
			.map(|k| BabeAuthorityId::from(k.public()))
			.map(|k| (k, 1))
			.collect();

		// controllers are the index + 1000
		let stakers: Vec<_> = (0..authority_keys.len()).map(|i| (
			i as u64,
			i as u64 + 1000,
			10_000,
			StakerStatus::<u64>::Validator,
		)).collect();

		let balances: Vec<_> = (0..authority_keys.len()).map(|i| (i as u64, 10_000_000)).collect();

		GenesisConfig {
			authorities: authorities.clone(),
		}.assimilate_storage(&mut t).unwrap();

		registrar::GenesisConfig::<Test> {
			parachains,
			_phdata: Default::default(),
		}.assimilate_storage(&mut t).unwrap();

		session::GenesisConfig::<Test> {
			keys: session_keys,
		}.assimilate_storage(&mut t).unwrap();

		babe::GenesisConfig {
			authorities: babe_authorities,
		}.assimilate_storage::<Test>(&mut t).unwrap();

		balances::GenesisConfig::<Test> {
			balances,
			vesting: vec![],
		}.assimilate_storage(&mut t).unwrap();

		staking::GenesisConfig::<Test> {
			current_era: 0,
			stakers,
			validator_count: 10,
			minimum_validator_count: 8,
			invulnerables: vec![],
			.. Default::default()
		}.assimilate_storage(&mut t).unwrap();

		t.into()
	}

	fn set_heads(v: Vec<AttestedCandidate>) -> ParachainsCall<Test> {
		ParachainsCall::set_heads(v)
	}

	fn make_attestations(candidate: &mut AttestedCandidate) {
		let mut vote_implicit = false;
		let parent_hash = crate::System::parent_hash();

		let (duty_roster, _) = Parachains::calculate_duty_roster();
		let candidate_hash = candidate.candidate.hash();

		let authorities = Parachains::authorities();
		let extract_key = |public: ValidatorId| {
			let mut raw_public = [0; 32];
			raw_public.copy_from_slice(public.as_ref());
			Sr25519Keyring::from_raw_public(raw_public).unwrap()
		};

		let validation_entries = duty_roster.validator_duty.iter()
			.enumerate();

		let mut validator_indices = BitVec::new();
		for (idx, &duty) in validation_entries {
			if duty != Chain::Parachain(candidate.parachain_index()) { continue }
			vote_implicit = !vote_implicit;

			let key = extract_key(authorities[idx].clone());

			let statement = if vote_implicit {
				Statement::Candidate(candidate.candidate.clone())
			} else {
				Statement::Valid(candidate_hash.clone())
			};

			let payload = localized_payload(statement, parent_hash);
			let signature = key.sign(&payload[..]).into();

			candidate.validity_votes.push(if vote_implicit {
				ValidityAttestation::Implicit(signature)
			} else {
				ValidityAttestation::Explicit(signature)
			});

			if validator_indices.len() <= idx {
				validator_indices.resize(idx + 1, false);
			}
			validator_indices.set(idx, true);
		}
		candidate.validator_indices = validator_indices;
	}

	fn new_candidate_with_egress_roots(egress_queue_roots: Vec<(ParaId, H256)>) -> AttestedCandidate {
		AttestedCandidate {
			validity_votes: vec![],
			validator_indices: BitVec::new(),
			candidate: CandidateReceipt {
				parachain_index: 0.into(),
				collator: Default::default(),
				signature: Default::default(),
				head_data: HeadData(vec![1, 2, 3]),
				egress_queue_roots,
				fees: 0,
				block_data_hash: Default::default(),
				upward_messages: vec![],
			}
		}
	}

	fn new_candidate_with_upward_messages(
		id: u32,
		upward_messages: Vec<(ParachainDispatchOrigin, Vec<u8>)>
	) -> AttestedCandidate {
		AttestedCandidate {
			validity_votes: vec![],
			validator_indices: BitVec::new(),
			candidate: CandidateReceipt {
				parachain_index: id.into(),
				collator: Default::default(),
				signature: Default::default(),
				head_data: HeadData(vec![1, 2, 3]),
				egress_queue_roots: vec![],
				fees: 0,
				block_data_hash: Default::default(),
				upward_messages: upward_messages.into_iter()
					.map(|x| UpwardMessage { origin: x.0, data: x.1 })
					.collect(),
			}
		}
	}

	fn run_to_block(n: u64) {
		while System::block_number() < n {
			Registrar::on_finalize(System::block_number());
			System::on_finalize(System::block_number());
			System::set_block_number(System::block_number() + 1);
			System::on_initialize(System::block_number());
			Registrar::on_initialize(System::block_number());
		}
	}

	#[test]
	fn check_dispatch_upward_works() {
		let parachains = vec![
			(0u32.into(), vec![], vec![]),
			(1u32.into(), vec![], vec![]),
			(2u32.into(), vec![], vec![]),
		];
		with_externalities(&mut new_test_ext(parachains.clone()), || {
			let parachains = vec![0.into(), 1.into(), 2.into()];
			Parachains::queue_upward_messages(0.into(), &vec![
				UpwardMessage { origin: ParachainDispatchOrigin::Parachain, data: vec![0; 4] }
			], &parachains);
			Parachains::queue_upward_messages(1.into(), &vec![
				UpwardMessage { origin: ParachainDispatchOrigin::Parachain, data: vec![1; 4] }
			], &parachains);
			let mut dispatched: Vec<(ParaId, ParachainDispatchOrigin, Vec<u8>)> = vec![];
			let dummy = |id, origin, data: &[u8]| dispatched.push((id, origin, data.to_vec()));
			Parachains::dispatch_upward_messages(2, 3, dummy);
			assert_eq!(dispatched, vec![
				(0.into(), ParachainDispatchOrigin::Parachain, vec![0; 4])
			]);
			assert!(<RelayDispatchQueue>::get(ParaId::from(0)).is_empty());
			assert_eq!(<RelayDispatchQueue>::get(ParaId::from(1)).len(), 1);
		});
		with_externalities(&mut new_test_ext(parachains.clone()), || {
			let parachains = vec![0.into(), 1.into(), 2.into()];
			Parachains::queue_upward_messages(0.into(), &vec![
				UpwardMessage { origin: ParachainDispatchOrigin::Parachain, data: vec![0; 2] }
			], &parachains);
			Parachains::queue_upward_messages(1.into(), &vec![
				UpwardMessage { origin: ParachainDispatchOrigin::Parachain, data: vec![1; 2] }
			], &parachains);
			Parachains::queue_upward_messages(2.into(), &vec![
				UpwardMessage { origin: ParachainDispatchOrigin::Parachain, data: vec![2] }
			], &parachains);
			let mut dispatched: Vec<(ParaId, ParachainDispatchOrigin, Vec<u8>)> = vec![];
			let dummy = |id, origin, data: &[u8]| dispatched.push((id, origin, data.to_vec()));
			Parachains::dispatch_upward_messages(2, 3, dummy);
			assert_eq!(dispatched, vec![
				(0.into(), ParachainDispatchOrigin::Parachain, vec![0; 2]),
				(2.into(), ParachainDispatchOrigin::Parachain, vec![2])
			]);
			assert!(<RelayDispatchQueue>::get(ParaId::from(0)).is_empty());
			assert_eq!(<RelayDispatchQueue>::get(ParaId::from(1)).len(), 1);
			assert!(<RelayDispatchQueue>::get(ParaId::from(2)).is_empty());
		});
		with_externalities(&mut new_test_ext(parachains.clone()), || {
			let parachains = vec![0.into(), 1.into(), 2.into()];
			Parachains::queue_upward_messages(0.into(), &vec![
				UpwardMessage { origin: ParachainDispatchOrigin::Parachain, data: vec![0; 2] }
			], &parachains);
			Parachains::queue_upward_messages(1.into(), &vec![
				UpwardMessage { origin: ParachainDispatchOrigin::Parachain, data: vec![1; 2] }
			], &parachains);
			Parachains::queue_upward_messages(2.into(), &vec![
				UpwardMessage { origin: ParachainDispatchOrigin::Parachain, data: vec![2] }
			], &parachains);
			let mut dispatched: Vec<(ParaId, ParachainDispatchOrigin, Vec<u8>)> = vec![];
			let dummy = |id, origin, data: &[u8]| dispatched.push((id, origin, data.to_vec()));
			Parachains::dispatch_upward_messages(2, 3, dummy);
			assert_eq!(dispatched, vec![
				(1.into(), ParachainDispatchOrigin::Parachain, vec![1; 2]),
				(2.into(), ParachainDispatchOrigin::Parachain, vec![2])
			]);
			assert_eq!(<RelayDispatchQueue>::get(ParaId::from(0)).len(), 1);
			assert!(<RelayDispatchQueue>::get(ParaId::from(1)).is_empty());
			assert!(<RelayDispatchQueue>::get(ParaId::from(2)).is_empty());
		});
		with_externalities(&mut new_test_ext(parachains.clone()), || {
			let parachains = vec![0.into(), 1.into(), 2.into()];
			Parachains::queue_upward_messages(0.into(), &vec![
				UpwardMessage { origin: ParachainDispatchOrigin::Parachain, data: vec![0; 2] }
			], &parachains);
			Parachains::queue_upward_messages(1.into(), &vec![
				UpwardMessage { origin: ParachainDispatchOrigin::Parachain, data: vec![1; 2] }
			], &parachains);
			Parachains::queue_upward_messages(2.into(), &vec![
				UpwardMessage { origin: ParachainDispatchOrigin::Parachain, data: vec![2] }
			], &parachains);
			let mut dispatched: Vec<(ParaId, ParachainDispatchOrigin, Vec<u8>)> = vec![];
			let dummy = |id, origin, data: &[u8]| dispatched.push((id, origin, data.to_vec()));
			Parachains::dispatch_upward_messages(2, 3, dummy);
			assert_eq!(dispatched, vec![
				(2.into(), ParachainDispatchOrigin::Parachain, vec![2]),
				(0.into(), ParachainDispatchOrigin::Parachain, vec![0; 2])
			]);
			assert!(<RelayDispatchQueue>::get(ParaId::from(0)).is_empty());
			assert_eq!(<RelayDispatchQueue>::get(ParaId::from(1)).len(), 1);
			assert!(<RelayDispatchQueue>::get(ParaId::from(2)).is_empty());
		});
	}

	#[test]
	fn check_queue_upward_messages_works() {
		let parachains = vec![
			(0u32.into(), vec![], vec![]),
		];
		with_externalities(&mut new_test_ext(parachains), || {
			run_to_block(2);
			let messages = vec![
				UpwardMessage { origin: ParachainDispatchOrigin::Signed, data: vec![0] }
			];
			assert_ok!(Parachains::check_upward_messages(0.into(), &messages, 2, 3));

			// all good.
			Parachains::queue_upward_messages(0.into(), &vec![
				UpwardMessage { origin: ParachainDispatchOrigin::Signed, data: vec![0] },
			], &[]);
			let messages = vec![
				UpwardMessage { origin: ParachainDispatchOrigin::Parachain, data: vec![1, 2] }
			];
			assert_ok!(Parachains::check_upward_messages(0.into(), &messages, 2, 3));
			Parachains::queue_upward_messages(0.into(), &messages, &[]);
			assert_eq!(<RelayDispatchQueue>::get(ParaId::from(0)), vec![
				UpwardMessage { origin: ParachainDispatchOrigin::Signed, data: vec![0] },
				UpwardMessage { origin: ParachainDispatchOrigin::Parachain, data: vec![1, 2] },
			]);
		});
	}

	#[test]
	fn check_queue_full_upward_messages_fails() {
		let parachains = vec![
			(0u32.into(), vec![], vec![]),
		];
		with_externalities(&mut new_test_ext(parachains), || {
			run_to_block(2);
			// oversize, but ok since it's just one and the queue is empty.
			let messages = vec![
				UpwardMessage { origin: ParachainDispatchOrigin::Signed, data: vec![0; 4] },
			];
			assert_ok!(Parachains::check_upward_messages(0.into(), &messages, 2, 3));

			// oversize and bad since it's not just one.
			let messages = vec![
				UpwardMessage { origin: ParachainDispatchOrigin::Signed, data: vec![0] },
				UpwardMessage { origin: ParachainDispatchOrigin::Signed, data: vec![0; 4] },
			];
			assert_err!(
				Parachains::check_upward_messages(0.into(), &messages, 2, 3),
				"Messages added when queue full"
			);

			// too many messages.
			let messages = vec![
				UpwardMessage { origin: ParachainDispatchOrigin::Signed, data: vec![0] },
				UpwardMessage { origin: ParachainDispatchOrigin::Signed, data: vec![1] },
				UpwardMessage { origin: ParachainDispatchOrigin::Signed, data: vec![2] },
			];
			assert_err!(
				Parachains::check_upward_messages(0.into(), &messages, 2, 3),
				"Messages added when queue full"
			);
		});
	}

	#[test]
	fn check_queued_too_many_upward_messages_fails() {
		let parachains = vec![
			(0u32.into(), vec![], vec![]),
		];
		with_externalities(&mut new_test_ext(parachains), || {
			run_to_block(2);
			// too many messages.
			Parachains::queue_upward_messages(0.into(), &vec![
				UpwardMessage { origin: ParachainDispatchOrigin::Signed, data: vec![0] },
			], &[]);
			let messages = vec![
				UpwardMessage { origin: ParachainDispatchOrigin::Signed, data: vec![1] },
				UpwardMessage { origin: ParachainDispatchOrigin::Signed, data: vec![2] },
			];
			assert_err!(
				Parachains::check_upward_messages(0.into(), &messages, 2, 3),
				"Messages added when queue full"
			);
		});
	}

	#[test]
	fn check_queued_total_oversize_upward_messages_fails() {
		let parachains = vec![
			(0u32.into(), vec![], vec![]),
		];
		with_externalities(&mut new_test_ext(parachains), || {
			run_to_block(2);
			// too much data.
			Parachains::queue_upward_messages(0.into(), &vec![
				UpwardMessage { origin: ParachainDispatchOrigin::Signed, data: vec![0, 1] },
			], &[]);
			let messages = vec![
				UpwardMessage { origin: ParachainDispatchOrigin::Signed, data: vec![2, 3] },
			];
			assert_err!(
				Parachains::check_upward_messages(0.into(), &messages, 2, 3),
				"Messages added when queue full"
			);
		});
	}

	#[test]
	fn check_queued_pre_jumbo_upward_messages_fails() {
		let parachains = vec![
			(0u32.into(), vec![], vec![]),
		];
		with_externalities(&mut new_test_ext(parachains), || {
			run_to_block(2);
			// bad - already an oversize messages queued.
			Parachains::queue_upward_messages(0.into(), &vec![
				UpwardMessage { origin: ParachainDispatchOrigin::Signed, data: vec![0; 4] },
			], &[]);
			let messages = vec![
				UpwardMessage { origin: ParachainDispatchOrigin::Signed, data: vec![0] }
			];
			assert_err!(
				Parachains::check_upward_messages(0.into(), &messages, 2, 3),
				"Messages added when queue full"
			);
		});
	}

	#[test]
	fn check_queued_post_jumbo_upward_messages_fails() {
		let parachains = vec![
			(0u32.into(), vec![], vec![]),
		];
		with_externalities(&mut new_test_ext(parachains), || {
			run_to_block(2);
			// bad - oversized and already a message queued.
			Parachains::queue_upward_messages(0.into(), &vec![
				UpwardMessage { origin: ParachainDispatchOrigin::Signed, data: vec![0] },
			], &[]);
			let messages = vec![
				UpwardMessage { origin: ParachainDispatchOrigin::Signed, data: vec![0; 4] }
			];
			assert_err!(
				Parachains::check_upward_messages(0.into(), &messages, 2, 3),
				"Messages added when queue full"
			);
		});
	}

	#[test]
	fn upward_queuing_works() {
		// That the list of egress queue roots is in ascending order by `ParaId`.
		let parachains = vec![
			(0u32.into(), vec![], vec![]),
			(1u32.into(), vec![], vec![]),
		];

		with_externalities(&mut new_test_ext(parachains), || {
			run_to_block(2);
			// parachain 0 is self
			let mut candidates = vec![
				new_candidate_with_upward_messages(0, vec![
					(ParachainDispatchOrigin::Signed, vec![1]),
				]),
				new_candidate_with_upward_messages(1, vec![
					(ParachainDispatchOrigin::Parachain, vec![2]),
				])
			];
			candidates.iter_mut().for_each(make_attestations);

			assert_ok!(Parachains::dispatch(
				set_heads(candidates),
				Origin::NONE,
			));

			assert!(<RelayDispatchQueue>::get(ParaId::from(0)).is_empty());
			assert!(<RelayDispatchQueue>::get(ParaId::from(1)).is_empty());
		});
	}

	#[test]
	fn active_parachains_should_work() {
		let parachains = vec![
			(5u32.into(), vec![1,2,3], vec![1]),
			(100u32.into(), vec![4,5,6], vec![2]),
		];

		with_externalities(&mut new_test_ext(parachains), || {
			run_to_block(2);
			assert_eq!(Parachains::active_parachains(), vec![(5u32.into(), None), (100u32.into(), None)]);
			assert_eq!(Parachains::parachain_code(&5u32.into()), Some(vec![1,2,3]));
			assert_eq!(Parachains::parachain_code(&100u32.into()), Some(vec![4,5,6]));
		});
	}

	#[test]
	fn register_deregister() {
		let parachains = vec![
			(5u32.into(), vec![1,2,3], vec![1]),
			(100u32.into(), vec![4,5,6], vec![2,]),
		];

		with_externalities(&mut new_test_ext(parachains), || {
			run_to_block(2);
			assert_eq!(Parachains::active_parachains(), vec![(5u32.into(), None), (100u32.into(), None)]);

			assert_eq!(Parachains::parachain_code(&5u32.into()), Some(vec![1,2,3]));
			assert_eq!(Parachains::parachain_code(&100u32.into()), Some(vec![4,5,6]));

			assert_ok!(Registrar::register_para(Origin::ROOT, 99u32.into(), vec![7,8,9], vec![1, 1, 1], ParaInfo{scheduling: Scheduling::Always}));

			run_to_block(3);
			
			assert_eq!(Parachains::active_parachains(), vec![(5u32.into(), None), (99u32.into(), None), (100u32.into(), None)]);
			assert_eq!(Parachains::parachain_code(&99u32.into()), Some(vec![7,8,9]));

			assert_ok!(Registrar::deregister_para(Origin::ROOT, 5u32.into()));

			assert_eq!(Parachains::active_parachains(), vec![(99u32.into(), None), (100u32.into(), None)]);
			assert_eq!(Parachains::parachain_code(&5u32.into()), None);
		});
	}

	#[test]
	fn duty_roster_works() {
		let parachains = vec![
			(0u32.into(), vec![], vec![]),
			(1u32.into(), vec![], vec![]),
		];

		with_externalities(&mut new_test_ext(parachains), || {
			run_to_block(2);
			let check_roster = |duty_roster: &DutyRoster| {
				assert_eq!(duty_roster.validator_duty.len(), 8);
				for i in (0..2).map(ParaId::from) {
					assert_eq!(duty_roster.validator_duty.iter().filter(|&&j| j == Chain::Parachain(i)).count(), 3);
				}
				assert_eq!(duty_roster.validator_duty.iter().filter(|&&j| j == Chain::Relay).count(), 2);
			};

			let duty_roster_0 = Parachains::calculate_duty_roster().0;
			check_roster(&duty_roster_0);

			System::initialize(&1, &H256::from([1; 32]), &Default::default(), &Default::default());
			let duty_roster_1 = Parachains::calculate_duty_roster().0;
			check_roster(&duty_roster_1);
			assert!(duty_roster_0 != duty_roster_1);


			System::initialize(&2, &H256::from([2; 32]), &Default::default(), &Default::default());
			let duty_roster_2 = Parachains::calculate_duty_roster().0;
			check_roster(&duty_roster_2);
			assert!(duty_roster_0 != duty_roster_2);
			assert!(duty_roster_1 != duty_roster_2);
		});
	}

	#[test]
	fn unattested_candidate_is_rejected() {
		let parachains = vec![
			(0u32.into(), vec![], vec![]),
			(1u32.into(), vec![], vec![]),
		];

		with_externalities(&mut new_test_ext(parachains), || {
			run_to_block(2);
			let candidate = AttestedCandidate {
				validity_votes: vec![],
				validator_indices: BitVec::new(),
				candidate: CandidateReceipt {
					parachain_index: 0.into(),
					collator: Default::default(),
					signature: Default::default(),
					head_data: HeadData(vec![1, 2, 3]),
					egress_queue_roots: vec![],
					fees: 0,
					block_data_hash: Default::default(),
					upward_messages: vec![],
				},

			};

			assert!(Parachains::dispatch(set_heads(vec![candidate]), Origin::NONE).is_err());
		})
	}

	#[test]
	fn attested_candidates_accepted_in_order() {
		let parachains = vec![
			(0u32.into(), vec![], vec![]),
			(1u32.into(), vec![], vec![]),
		];

		with_externalities(&mut new_test_ext(parachains), || {
			run_to_block(2);
			assert_eq!(Parachains::active_parachains().len(), 2);
			
			let mut candidate_a = AttestedCandidate {
				validity_votes: vec![],
				validator_indices: BitVec::new(),
				candidate: CandidateReceipt {
					parachain_index: 0.into(),
					collator: Default::default(),
					signature: Default::default(),
					head_data: HeadData(vec![1, 2, 3]),
					egress_queue_roots: vec![],
					fees: 0,
					block_data_hash: Default::default(),
					upward_messages: vec![],
				}
			};

			let mut candidate_b = AttestedCandidate {
				validity_votes: vec![],
				validator_indices: BitVec::new(),
				candidate: CandidateReceipt {
					parachain_index: 1.into(),
					collator: Default::default(),
					signature: Default::default(),
					head_data: HeadData(vec![2, 3, 4]),
					egress_queue_roots: vec![],
					fees: 0,
					block_data_hash: Default::default(),
					upward_messages: vec![],
				}
			};

			make_attestations(&mut candidate_a);
			make_attestations(&mut candidate_b);

			assert!(Parachains::dispatch(
				set_heads(vec![candidate_b.clone(), candidate_a.clone()]),
				Origin::NONE,
			).is_err());

			assert_ok!(Parachains::dispatch(
				set_heads(vec![candidate_a.clone(), candidate_b.clone()]),
				Origin::NONE,
			));
		});
	}

	#[test]
	fn duplicate_vote_is_rejected() {
		let parachains = vec![
			(0u32.into(), vec![], vec![]),
			(1u32.into(), vec![], vec![]),
		];

		with_externalities(&mut new_test_ext(parachains), || {
			run_to_block(2);
			let mut candidate = AttestedCandidate {
				validity_votes: vec![],
				validator_indices: BitVec::new(),
				candidate: CandidateReceipt {
					parachain_index: 0.into(),
					collator: Default::default(),
					signature: Default::default(),
					head_data: HeadData(vec![1, 2, 3]),
					egress_queue_roots: vec![],
					fees: 0,
					block_data_hash: Default::default(),
					upward_messages: vec![],
				}
			};

			make_attestations(&mut candidate);

			let mut double_validity = candidate.clone();
			double_validity.validity_votes.push(candidate.validity_votes[0].clone());
			double_validity.validator_indices.push(true);

			assert!(Parachains::dispatch(
				set_heads(vec![double_validity]),
				Origin::NONE,
			).is_err());
		});
	}

	#[test]
	fn validators_not_from_group_is_rejected() {
		let parachains = vec![
			(0u32.into(), vec![], vec![]),
			(1u32.into(), vec![], vec![]),
		];

		with_externalities(&mut new_test_ext(parachains), || {
			run_to_block(2);
			let mut candidate = AttestedCandidate {
				validity_votes: vec![],
				validator_indices: BitVec::new(),
				candidate: CandidateReceipt {
					parachain_index: 0.into(),
					collator: Default::default(),
					signature: Default::default(),
					head_data: HeadData(vec![1, 2, 3]),
					egress_queue_roots: vec![],
					fees: 0,
					block_data_hash: Default::default(),
					upward_messages: vec![],
				}
			};

			make_attestations(&mut candidate);

			// Change the last vote index to make it not corresponding to the assigned group.
			assert!(candidate.validator_indices.pop().is_some());
			candidate.validator_indices.append(&mut bitvec![0, 0, 0, 0, 0, 0, 0, 0, 0, 0, 0, 1]);

			assert!(Parachains::dispatch(
				set_heads(vec![candidate]),
				Origin::NONE,
			).is_err());
		});
	}

	#[test]
	fn ingress_works() {
		use sr_primitives::traits::OnFinalize;

		let parachains = vec![
			(0u32.into(), vec![], vec![]),
			(1u32.into(), vec![], vec![]),
			(99u32.into(), vec![1, 2, 3], vec![4, 5, 6]),
		];

		with_externalities(&mut new_test_ext(parachains), || {
			assert_eq!(Parachains::ingress(ParaId::from(1), None), Some(Vec::new()));
			assert_eq!(Parachains::ingress(ParaId::from(99), None), Some(Vec::new()));

			for i in 1..10 {
				run_to_block(i);

				let from_a = vec![(1.into(), [i as u8; 32].into())];
				let mut candidate_a = AttestedCandidate {
					validity_votes: vec![],
					validator_indices: BitVec::new(),
					candidate: CandidateReceipt {
						parachain_index: 0.into(),
						collator: Default::default(),
						signature: Default::default(),
						head_data: HeadData(vec![1, 2, 3]),
						egress_queue_roots: from_a.clone(),
						fees: 0,
						block_data_hash: Default::default(),
						upward_messages: vec![],
					}
				};

				let from_b = vec![(99.into(), [i as u8; 32].into())];
				let mut candidate_b = AttestedCandidate {
					validity_votes: vec![],
					validator_indices: BitVec::new(),
					candidate: CandidateReceipt {
						parachain_index: 1.into(),
						collator: Default::default(),
						signature: Default::default(),
						head_data: HeadData(vec![1, 2, 3]),
						egress_queue_roots: from_b.clone(),
						fees: 0,
						block_data_hash: Default::default(),
						upward_messages: vec![],
					}
				};

				make_attestations(&mut candidate_a);
				make_attestations(&mut candidate_b);

				assert_ok!(Parachains::dispatch(
					set_heads(vec![candidate_a, candidate_b]),
					Origin::NONE,
				));

				Parachains::on_finalize(i);
			}

			run_to_block(10);
			assert_ok!(Parachains::dispatch(
				set_heads(vec![]),
				Origin::NONE,
			));

			// parachain 1 has had a bunch of parachain candidates included,
			// which raises the watermark.
			assert_eq!(
				Parachains::ingress(ParaId::from(1), None),
				Some(vec![
					(9, BlockIngressRoots(vec![
						(0.into(), [9; 32].into())
					]))
				]),
			);

			// parachain 99 hasn't had any candidates included, so the
			// ingress is piling up.
			assert_eq!(
				Parachains::ingress(ParaId::from(99), None),
				Some((1..10).map(|i| (i, BlockIngressRoots(
					vec![(1.into(), [i as u8; 32].into())]
				))).collect::<Vec<_>>()),
			);

			assert_ok!(Registrar::deregister_para(Origin::ROOT, 1u32.into()));

			// after deregistering, there is no ingress to 1, but unrouted messages
			// from 1 stick around.
			assert_eq!(Parachains::ingress(ParaId::from(1), None), None);
			assert_eq!(Parachains::ingress(ParaId::from(99), None), Some((1..10).map(|i| (i, BlockIngressRoots(
				vec![(1.into(), [i as u8; 32].into())]
			))).collect::<Vec<_>>()));

			Parachains::on_finalize(10);
			System::set_block_number(11);

			let mut candidate_c = AttestedCandidate {
				validity_votes: vec![],
				validator_indices: BitVec::new(),
				candidate: CandidateReceipt {
					parachain_index: 99.into(),
					collator: Default::default(),
					signature: Default::default(),
					head_data: HeadData(vec![1, 2, 3]),
					egress_queue_roots: Vec::new(),
					fees: 0,
					block_data_hash: Default::default(),
					upward_messages: vec![],
				}
			};
			make_attestations(&mut candidate_c);

			assert_ok!(Parachains::dispatch(
				set_heads(vec![candidate_c]),
				Origin::NONE,
			));

			Parachains::on_finalize(11);
			System::set_block_number(12);

			// at the next block, ingress to 99 should be empty.
			assert_eq!(Parachains::ingress(ParaId::from(99), None), Some(Vec::new()));
		});
	}

	#[test]
	fn egress_routed_to_non_existent_parachain_is_rejected() {
		// That no parachain is routed to which doesn't exist
		let parachains = vec![
			(0u32.into(), vec![], vec![]),
			(1u32.into(), vec![], vec![]),
		];

		with_externalities(&mut new_test_ext(parachains), || {
			run_to_block(2);
			// parachain 99 does not exist
			let non_existent = vec![(99.into(), [1; 32].into())];
			let mut candidate = new_candidate_with_egress_roots(non_existent);

			make_attestations(&mut candidate);

			let result = Parachains::dispatch(
				set_heads(vec![candidate.clone()]),
				Origin::NONE,
			);

			assert_eq!(Err("Routing to non-existent parachain"), result);
		});
	}

	#[test]
	fn egress_routed_to_self_is_rejected() {
		// That the parachain doesn't route to self
		let parachains = vec![
			(0u32.into(), vec![], vec![]),
			(1u32.into(), vec![], vec![]),
		];

		with_externalities(&mut new_test_ext(parachains), || {
			run_to_block(2);
			// parachain 0 is self
			let to_self = vec![(0.into(), [1; 32].into())];
			let mut candidate = new_candidate_with_egress_roots(to_self);

			make_attestations(&mut candidate);

			let result = Parachains::dispatch(
				set_heads(vec![candidate.clone()]),
				Origin::NONE,
			);

			assert_eq!(Err("Parachain routing to self"), result);
		});
	}

	#[test]
	fn egress_queue_roots_out_of_order_rejected() {
		// That the list of egress queue roots is in ascending order by `ParaId`.
		let parachains = vec![
			(0u32.into(), vec![], vec![]),
			(1u32.into(), vec![], vec![]),
		];

		with_externalities(&mut new_test_ext(parachains), || {
			run_to_block(2);
			// parachain 0 is self
			let out_of_order = vec![(1.into(), [1; 32].into()), ((0.into(), [1; 32].into()))];
			let mut candidate = new_candidate_with_egress_roots(out_of_order);

			make_attestations(&mut candidate);

			let result = Parachains::dispatch(
				set_heads(vec![candidate.clone()]),
				Origin::NONE,
			);

			assert_eq!(Err("Egress routes out of order by ID"), result);
		});
	}

	#[test]
	fn egress_queue_roots_empty_trie_roots_rejected() {
		let parachains = vec![
			(0u32.into(), vec![], vec![]),
			(1u32.into(), vec![], vec![]),
			(2u32.into(), vec![], vec![]),
		];

		with_externalities(&mut new_test_ext(parachains), || {
			run_to_block(2);
			// parachain 0 is self
			let contains_empty_trie_root = vec![(1.into(), [1; 32].into()), ((2.into(), EMPTY_TRIE_ROOT.into()))];
			let mut candidate = new_candidate_with_egress_roots(contains_empty_trie_root);

			make_attestations(&mut candidate);

			let result = Parachains::dispatch(
				set_heads(vec![candidate.clone()]),
				Origin::NONE,
			);

			assert_eq!(Err("Empty trie root included"), result);
		});
	}

	#[test]
	fn empty_trie_root_const_is_blake2_hashed_null_node() {
		let hashed_null_node =  <NodeCodec<Blake2Hasher> as trie_db::NodeCodec<Blake2Hasher>>::hashed_null_node();
		assert_eq!(hashed_null_node, EMPTY_TRIE_ROOT.into())
	}
}<|MERGE_RESOLUTION|>--- conflicted
+++ resolved
@@ -22,13 +22,10 @@
 use codec::{Encode, Decode};
 use srml_support::{decl_storage, decl_module, ensure};
 
-<<<<<<< HEAD
-use sr_primitives::traits::{Hash as HashT, BlakeTwo256, Saturating, One, AccountIdConversion};
-=======
 use sr_primitives::traits::{
-	Hash as HashT, BlakeTwo256, Member, CheckedConversion, Saturating, One, Zero, Dispatchable,
+	Hash as HashT, BlakeTwo256, Saturating, One, Zero, Dispatchable,
+	AccountIdConversion,
 };
->>>>>>> 577a5a2d
 use sr_primitives::weights::SimpleDispatchInfo;
 use primitives::{Hash, Balance, parachain::{
 	self, Id as ParaId, Chain, DutyRoster, AttestedCandidate, Statement,
@@ -42,14 +39,7 @@
 
 use inherents::{ProvideInherent, InherentData, RuntimeString, MakeFatalError, InherentIdentifier};
 
-<<<<<<< HEAD
 use system::ensure_none;
-=======
-#[cfg(any(feature = "std", test))]
-use rstd::marker::PhantomData;
-
-use system::{ensure_none, ensure_root};
->>>>>>> 577a5a2d
 use crate::attestations::{self, IncludedBlocks};
 use crate::registrar::Registrar;
 
@@ -192,27 +182,6 @@
 	}
 }
 
-<<<<<<< HEAD
-=======
-#[cfg(feature = "std")]
-fn build<T: Trait>(config: &GenesisConfig<T>) {
-	let mut p = config.parachains.clone();
-	p.sort_unstable_by_key(|&(ref id, _, _)| *id);
-	p.dedup_by_key(|&mut (ref id, _, _)| *id);
-
-	let only_ids: Vec<ParaId> = p.iter().map(|&(ref id, _, _)| id).cloned().collect();
-
-	Parachains::put(&only_ids);
-
-	for (id, code, genesis) in p {
-		// no ingress -- a chain cannot be routed to until it is live.
-		Code::insert(&id, &code);
-		Heads::insert(&id, &genesis);
-		<Watermarks<T>>::insert(&id, &sr_primitives::traits::Zero::zero());
-	}
-}
-
->>>>>>> 577a5a2d
 decl_module! {
 	/// Parachains module.
 	pub struct Module<T: Trait> for enum Call where origin: <T as system::Trait>::Origin {
@@ -1560,7 +1529,7 @@
 			assert_ok!(Registrar::register_para(Origin::ROOT, 99u32.into(), vec![7,8,9], vec![1, 1, 1], ParaInfo{scheduling: Scheduling::Always}));
 
 			run_to_block(3);
-			
+
 			assert_eq!(Parachains::active_parachains(), vec![(5u32.into(), None), (99u32.into(), None), (100u32.into(), None)]);
 			assert_eq!(Parachains::parachain_code(&99u32.into()), Some(vec![7,8,9]));
 
@@ -1644,7 +1613,7 @@
 		with_externalities(&mut new_test_ext(parachains), || {
 			run_to_block(2);
 			assert_eq!(Parachains::active_parachains().len(), 2);
-			
+
 			let mut candidate_a = AttestedCandidate {
 				validity_votes: vec![],
 				validator_indices: BitVec::new(),
