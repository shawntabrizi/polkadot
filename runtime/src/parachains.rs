--- conflicted
+++ resolved
@@ -888,7 +888,7 @@
 		testing::{UintAuthorityId, Header},
 	};
 	use primitives::{
-		parachain::{CandidateReceipt, HeadData, ValidityAttestation, ValidatorId},
+		parachain::{CandidateReceipt, HeadData, ValidityAttestation, ValidatorId, Info as ParaInfo, Scheduling},
 		BlockNumber,
 	};
 	use crate::constants::time::*;
@@ -1535,7 +1535,6 @@
 	}
 
 	#[test]
-<<<<<<< HEAD
 	fn register_deregister() {
 		let parachains = vec![
 			(5u32.into(), vec![1,2,3], vec![1]),
@@ -1569,8 +1568,6 @@
 	}
 
 	#[test]
-=======
->>>>>>> 1f7578ee
 	fn duty_roster_works() {
 		let parachains = vec![
 			(0u32.into(), vec![], vec![]),
