// Copyright 2017 Parity Technologies (UK) Ltd.
// This file is part of Polkadot.

// Polkadot is free software: you can redistribute it and/or modify
// it under the terms of the GNU General Public License as published by
// the Free Software Foundation, either version 3 of the License, or
// (at your option) any later version.

// Polkadot is distributed in the hope that it will be useful,
// but WITHOUT ANY WARRANTY; without even the implied warranty of
// MERCHANTABILITY or FITNESS FOR A PARTICULAR PURPOSE.  See the
// GNU General Public License for more details.

// You should have received a copy of the GNU General Public License
// along with Polkadot.  If not, see <http://www.gnu.org/licenses/>.

//! Defines primitive types for creating or validating a parachain.
//!
//! When compiled with standard library support, this crate exports a `wasm`
//! module that can be used to validate parachain WASM.
//!
//! ## Parachain WASM
//!
//! Polkadot parachain WASM is in the form of a module which imports a memory
//! instance and exports a function `validate`.
//!
//! `validate` accepts as input two `i32` values, representing a pointer/length pair
//! respectively, that encodes `ValidationParams`.
//!
//! `validate` returns an `i32` which is a pointer to a little-endian 32-bit integer denoting a length.
//! Subtracting the length from the initial pointer will give a new pointer to the actual return data,
//!
//! ASCII-diagram demonstrating the return data format:
//!
//! ```ignore
//! [return data][len (LE-u32)]
//!              ^~~returned pointer
//! ```
//!
//! The `wasm_api` module (enabled only with the wasm-api feature) provides utilities
//!  for setting up a parachain WASM module in Rust.

#![cfg_attr(not(feature = "std"), no_std)]

/// Re-export of parity-codec.
pub use codec;

#[cfg(feature = "std")]
pub mod wasm_executor;

#[cfg(feature = "wasm-api")]
pub mod wasm_api;

use rstd::vec::Vec;
<<<<<<< HEAD
use codec::{Encode, Decode};
use sr_primitives::traits::TypeId;
=======

use codec::{Encode, Decode};
>>>>>>> eba3eeae

/// Validation parameters for evaluating the parachain validity function.
// TODO: balance downloads (https://github.com/paritytech/polkadot/issues/220)
#[derive(PartialEq, Eq, Decode)]
#[cfg_attr(feature = "std", derive(Debug, Encode))]
pub struct ValidationParams {
	/// The collation body.
	pub block_data: Vec<u8>,
	/// Previous head-data.
	pub parent_head: Vec<u8>,
	/// Incoming messages.
	pub ingress: Vec<IncomingMessage>,
}

/// The result of parachain validation.
// TODO: egress and balance uploads (https://github.com/paritytech/polkadot/issues/220)
#[derive(PartialEq, Eq, Encode)]
#[cfg_attr(feature = "std", derive(Debug, Decode))]
pub struct ValidationResult {
	/// New head data that should be included in the relay chain state.
	pub head_data: Vec<u8>,
}

/// Unique identifier of a parachain.
#[derive(PartialEq, Eq, PartialOrd, Ord, Hash, Default, Clone, Copy, Encode, Decode)]
#[cfg_attr(feature = "std", derive(serde::Serialize, serde::Deserialize, Debug))]
pub struct Id(u32);

impl TypeId for Id {
	const TYPE_ID: [u8; 4] = *b"para";
}

/// Type for determining the active set of parachains.
pub trait ActiveThreads {
	/// Return the current ordered set of `Id`s of active parathreads.
	fn active_threads() -> Vec<Id>;
}

impl codec::CompactAs for Id {
	type As = u32;
	fn encode_as(&self) -> &u32 {
		&self.0
	}
	fn decode_from(x: u32) -> Self {
		Self(x)
	}
}
impl From<codec::Compact<Id>> for Id {
	fn from(x: codec::Compact<Id>) -> Id {
		x.0
	}
}

impl From<Id> for u32 {
	fn from(x: Id) -> Self { x.0 }
}

impl From<u32> for Id {
	fn from(x: u32) -> Self { Id(x) }
}

<<<<<<< HEAD
const USER_INDEX_START: u32 = 1000;

/// The ID of the first user (non-system) parachain.
pub const LOWEST_USER_ID: Id = Id(USER_INDEX_START);

=======
>>>>>>> eba3eeae
impl Id {
	/// Convert this Id into its inner representation.
	pub fn into_inner(self) -> u32 {
		self.0
	}
<<<<<<< HEAD

	/// Returns `true` if this parachain runs with system-level privileges.
	pub fn is_system(&self) -> bool { self.0 < USER_INDEX_START }
=======
}

// TODO: Remove all of this, move sr-primitives::AccountIdConversion to own crate and and use that.
// #360
struct TrailingZeroInput<'a>(&'a [u8]);
impl<'a> codec::Input for TrailingZeroInput<'a> {
	fn remaining_len(&mut self) -> Result<Option<usize>, codec::Error> {
		Ok(None)
	}

	fn read(&mut self, into: &mut [u8]) -> Result<(), codec::Error> {
		let len = into.len().min(self.0.len());
		into[..len].copy_from_slice(&self.0[..len]);
		for i in &mut into[len..] {
			*i = 0;
		}
		self.0 = &self.0[len..];
		Ok(())
	}
}

/// This type can be converted into and possibly from an AccountId (which itself is generic).
pub trait AccountIdConversion<AccountId>: Sized {
	/// Convert into an account ID. This is infallible.
	fn into_account(&self) -> AccountId;

 	/// Try to convert an account ID into this type. Might not succeed.
	fn try_from_account(a: &AccountId) -> Option<Self>;
}

 /// Format is b"para" ++ encode(parachain ID) ++ 00.... where 00... is indefinite trailing zeroes to fill AccountId.
impl<T: Encode + Decode + Default> AccountIdConversion<T> for Id {
	fn into_account(&self) -> T {
		(b"para", self).using_encoded(|b|
			T::decode(&mut TrailingZeroInput(b))
		).unwrap_or_default()
	}

 	fn try_from_account(x: &T) -> Option<Self> {
		x.using_encoded(|d| {
			if &d[0..4] != b"para" { return None }
			let mut cursor = &d[4..];
			let result = Decode::decode(&mut cursor).ok()?;
			if cursor.iter().all(|x| *x == 0) {
				Some(result)
			} else {
				None
			}
		})
	}
>>>>>>> eba3eeae
}

/// An incoming message.
#[derive(PartialEq, Eq, Decode)]
#[cfg_attr(feature = "std", derive(Debug, Encode))]
pub struct IncomingMessage {
	/// The source parachain.
	pub source: Id,
	/// The data of the message.
	pub data: Vec<u8>,
}

/// A reference to a message.
pub struct MessageRef<'a> {
	/// The target parachain.
	pub target: Id,
	/// Underlying data of the message.
	pub data: &'a [u8],
}

/// Which origin a parachain's message to the relay chain should be dispatched from.
#[derive(Clone, PartialEq, Eq, Encode, Decode)]
#[cfg_attr(feature = "std", derive(Debug))]
#[repr(u8)]
pub enum ParachainDispatchOrigin {
	/// As a simple `Origin::Signed`, using `ParaId::account_id` as its value. This is good when
	/// interacting with standard modules such as `balances`.
	Signed,
	/// As the special `Origin::Parachain(ParaId)`. This is good when interacting with parachain-
	/// aware modules which need to succinctly verify that the origin is a parachain.
	Parachain,
	/// As the simple, superuser `Origin::Root`. This can only be done on specially permissioned
	/// parachains.
	Root,
}

impl rstd::convert::TryFrom<u8> for ParachainDispatchOrigin {
	type Error = ();
	fn try_from(x: u8) -> core::result::Result<ParachainDispatchOrigin, ()> {
		const SIGNED: u8 = ParachainDispatchOrigin::Signed as u8;
		const PARACHAIN: u8 = ParachainDispatchOrigin::Parachain as u8;
		Ok(match x {
			SIGNED => ParachainDispatchOrigin::Signed,
			PARACHAIN => ParachainDispatchOrigin::Parachain,
			_ => return Err(()),
		})
	}
}

/// A reference to an upward message.
pub struct UpwardMessageRef<'a> {
	/// The origin type.
	pub origin: ParachainDispatchOrigin,
	/// Underlying data of the message.
	pub data: &'a [u8],
}

/// A message from a parachain to its Relay Chain.
#[derive(Clone, PartialEq, Eq, Encode, Decode)]
#[cfg_attr(feature = "std", derive(Debug))]
pub struct UpwardMessage {
	/// The origin for the message to be sent from.
	pub origin: ParachainDispatchOrigin,
	/// The message data.
	pub data: Vec<u8>,
}<|MERGE_RESOLUTION|>--- conflicted
+++ resolved
@@ -52,13 +52,8 @@
 pub mod wasm_api;
 
 use rstd::vec::Vec;
-<<<<<<< HEAD
+
 use codec::{Encode, Decode};
-use sr_primitives::traits::TypeId;
-=======
-
-use codec::{Encode, Decode};
->>>>>>> eba3eeae
 
 /// Validation parameters for evaluating the parachain validity function.
 // TODO: balance downloads (https://github.com/paritytech/polkadot/issues/220)
@@ -120,24 +115,19 @@
 	fn from(x: u32) -> Self { Id(x) }
 }
 
-<<<<<<< HEAD
 const USER_INDEX_START: u32 = 1000;
 
 /// The ID of the first user (non-system) parachain.
 pub const LOWEST_USER_ID: Id = Id(USER_INDEX_START);
 
-=======
->>>>>>> eba3eeae
 impl Id {
 	/// Convert this Id into its inner representation.
 	pub fn into_inner(self) -> u32 {
 		self.0
 	}
-<<<<<<< HEAD
 
 	/// Returns `true` if this parachain runs with system-level privileges.
 	pub fn is_system(&self) -> bool { self.0 < USER_INDEX_START }
-=======
 }
 
 // TODO: Remove all of this, move sr-primitives::AccountIdConversion to own crate and and use that.
@@ -188,7 +178,6 @@
 			}
 		})
 	}
->>>>>>> eba3eeae
 }
 
 /// An incoming message.
